--- conflicted
+++ resolved
@@ -6,11 +6,7 @@
 * **Operator SDK**: Allows your developers to build an Operator based on your expertise without requiring knowledge of Kubernetes API complexities.
 * **Operator Lifecycle Manager**: Helps you to install, update, and generally manage the lifecycle of all of the Operators (and their associated services) running across your clusters.
 
-<<<<<<< HEAD
-> **Requirements**: Please make sure that both the [Operator SDK][operator_sdk] and [Operator Lifecycle Manager][operator_lifecycle_manager] are installed before running this guide. The guide also requires deployment to a Kubernetes cluster on release 1.8 or above to support the apps/v1beta2 API group and version.
-=======
-> **Requirements**: Please make sure that the [Operator SDK][operator_sdk] is installed on the development machine. Additionally, the [Operator Lifecycle Manager][operator_lifecycle_manager] must be installed in the cluster before running this guide.
->>>>>>> 9821610c
+> **Requirements**: Please make sure that the [Operator SDK][operator_sdk] is installed on the development machine. Additionally, the [Operator Lifecycle Manager][operator_lifecycle_manager] must be installed in the cluster (1.8 or above to support the apps/v1beta2 API group) before running this guide.
 
 ## Build an Operator using the Operator SDK
 
